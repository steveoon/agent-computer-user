import {
  streamText,
  convertToModelMessages,
  stepCountIs,
  createUIMessageStream,
  createUIMessageStreamResponse,
  isToolUIPart,
  getToolName,
} from "ai";
import type { UIMessage } from "ai";
import { killDesktop } from "@/lib/e2b/utils";
import { createAndFilterTools } from "@/lib/tools/tool-registry";
import { prunedMessages, shouldCleanupSandbox } from "@/lib/utils";
import { getDynamicRegistry } from "@/lib/model-registry/dynamic-registry";
import { getBossZhipinSystemPrompt } from "@/lib/loaders/system-prompts.loader";
import { DEFAULT_PROVIDER_CONFIGS, DEFAULT_MODEL_CONFIG } from "@/lib/config/models";
import { APPROVAL, executeBashCommandLocally } from "@/lib/utils/hitl-utils";
import type { ChatRequestBody } from "@/types";
import { SourcePlatform, ApiSource } from "@/db/types";
import {
  recruitmentContext,
  processStepToolResults,
  type RecruitmentContext,
} from "@/lib/services/recruitment-event";

// Allow streaming responses up to 30 seconds
export const maxDuration = 300;

// 清理沙箱的公共函数
async function cleanupSandboxIfNeeded(sandboxId: string | null, error: unknown, context: string) {
  // 如果没有sandboxId，无需清理
  if (!sandboxId) {
    return;
  }

  if (shouldCleanupSandbox(error)) {
    try {
      console.log(`🧹 开始清理沙箱: ${sandboxId} (${context})`);
      await killDesktop(sandboxId);
      console.log(`✅ 沙箱清理完成: ${sandboxId}`);
    } catch (cleanupError) {
      console.warn(`Failed to cleanup sandbox in ${context}:`, cleanupError);
    }
  } else {
    console.log(`🔄 保留沙箱环境，可继续使用: ${sandboxId} (${context})`);
  }
}

// 处理错误消息的辅助函数
function handleStreamError(error: unknown): string {
  console.error("Stream error:", error);

  // 记录详细的错误信息
  if (error instanceof Error) {
    console.error("Error details:", {
      name: error.name,
      message: error.message,
      stack: error.stack,
    });

    // 检查是否是工具调用错误
    if (error.name === "AI_ToolExecutionError") {
      return `工具执行失败: ${error.message}`;
    }

    // 检查是否是网络相关错误
    if (
      error.message.includes("SocketError") ||
      error.message.includes("terminated") ||
      error.message.includes("other side closed")
    ) {
      return "网络连接中断，请重试";
    }

    return error.message;
  }

  // 处理结构化错误对象（如 overloaded_error）
  if (error && typeof error === "object") {
    const errorObj = error as Record<string, unknown>;

    // 记录完整的错误对象
    console.error("Structured error object:", {
      type: errorObj.type,
      message: errorObj.message,
      statusCode: errorObj.statusCode,
      error: errorObj.error,
      cause: errorObj.cause,
    });

    const nestedError = errorObj.error as Record<string, unknown> | undefined;

    // 处理 overloaded_error
    if (nestedError?.type === "overloaded_error") {
      return "AI服务当前负载过高，请稍后重试";
    }

    // 处理其他已知错误类型
    if (nestedError?.type === "rate_limit_error") {
      return "请求频率过高，请稍后重试";
    }

    if (nestedError?.type === "authentication_error") {
      return "认证失败，请检查API密钥配置";
    }

    // 返回错误消息
    if (errorObj.message) {
      return String(errorObj.message);
    }

    if (nestedError?.message) {
      return String(nestedError.message);
    }
  }

  if (typeof error === "string") {
    return error;
  }

  return "发生未知错误，请重试";
}

export async function POST(req: Request) {
  const {
    messages,
    sandboxId,
    preferredBrand,
    brandPriorityStrategy,
    modelConfig,
    configData,
    systemPrompts,
    replyPrompts,
    activeSystemPrompt,
    dulidayToken,
    defaultWechatId,
    maxSteps,
  }: ChatRequestBody = await req.json();

  // 📊 Set up recruitment event context for tracking
  const eventContext: RecruitmentContext = {
    agentId: process.env.AGENT_ID || "default",
    sourcePlatform: SourcePlatform.ZHIPIN,
    apiSource: ApiSource.WEB,
    // brandId is not available in configData for web route
  };

  // Run with context for event tracking
  return recruitmentContext.runAsync(eventContext, async () => {
    try {
      // 🎯 获取配置的模型和provider设置
      const chatModel = modelConfig?.chatModel || DEFAULT_MODEL_CONFIG.chatModel;
      const providerConfigs = modelConfig?.providerConfigs || DEFAULT_PROVIDER_CONFIGS;

      // 使用动态registry
      const dynamicRegistry = getDynamicRegistry(providerConfigs);

    console.log(`[CHAT API] 使用模型: ${chatModel}`);

    // 🎯 获取系统提示词 - 根据activeSystemPrompt选择
    let systemPrompt: string;
    const promptType = activeSystemPrompt || "bossZhipinSystemPrompt";

    if (systemPrompts && systemPrompts[promptType]) {
      console.log(
        `✅ 使用客户端传入的${
          promptType === "bossZhipinSystemPrompt"
            ? "Boss直聘"
            : promptType === "bossZhipinLocalSystemPrompt"
              ? "Boss直聘(本地版)"
              : "通用计算机"
        }系统提示词`
      );
      systemPrompt = systemPrompts[promptType];
    } else {
      console.log(
        `⚠️ 使用默认${
          promptType === "bossZhipinSystemPrompt"
            ? "Boss直聘"
            : promptType === "bossZhipinLocalSystemPrompt"
              ? "Boss直聘(本地版)"
              : "通用计算机"
        }系统提示词（降级模式）`
      );
      // 降级到默认提示词
      if (promptType === "bossZhipinSystemPrompt") {
        systemPrompt = await getBossZhipinSystemPrompt();
      } else if (promptType === "bossZhipinLocalSystemPrompt") {
        // 需要导入getBossZhipinLocalSystemPrompt
        const { getBossZhipinLocalSystemPrompt } = await import(
          "@/lib/loaders/system-prompts.loader"
        );
        systemPrompt = await getBossZhipinLocalSystemPrompt();
      } else {
        // 需要导入getGeneralComputerSystemPrompt
        const { getGeneralComputerSystemPrompt } = await import(
          "@/lib/loaders/system-prompts.loader"
        );
        systemPrompt = await getGeneralComputerSystemPrompt();
      }
    }

    // 🎯 对历史消息应用智能Token优化 (10K tokens阈值)
    const processedMessages = await prunedMessages(messages, {
      maxOutputTokens: 15000, // 硬限制：15K tokens
      targetTokens: 8000, // 目标：8K tokens时开始优化
      preserveRecentMessages: 2, // 保护最近2条消息
    });

    // 估算消息大小并记录优化效果
    const originalSize = JSON.stringify(messages).length;
    const processedSize = JSON.stringify(processedMessages).length;
    const savedPercent = (((originalSize - processedSize) / originalSize) * 100).toFixed(2);

    console.log(
      `📊 消息优化: ${(originalSize / 1024).toFixed(2)}KB -> ${(processedSize / 1024).toFixed(
        2
      )}KB (节省 ${savedPercent}%) | 消息数: ${messages.length} -> ${processedMessages.length}`
    );

    // 使用新的工具注册表系统创建和过滤工具
    const filteredTools = createAndFilterTools(
      {
        sandboxId,
        preferredBrand,
        brandPriorityStrategy,
        modelConfig,
        configData,
        replyPrompts,
        dulidayToken,
        defaultWechatId,
      },
      promptType
    );

    // 创建 UI 消息流 - 支持 HITL
    const stream = createUIMessageStream({
      execute: async ({ writer }) => {
        // 复制消息以便修改
        const mutableMessages = [...processedMessages] as UIMessage[];

        // 🔧 HITL: 处理工具确认
        // 只处理最后一条 assistant 消息中的待确认工具
        // 使用 Set 追踪已处理的 toolCallId，防止重复处理
        const processedToolCallIds = new Set<string>();

        // 从后往前找最后一条 assistant 消息
        for (let i = mutableMessages.length - 1; i >= 0; i--) {
          const message = mutableMessages[i];
          if (message.role !== "assistant" || !message.parts || !Array.isArray(message.parts)) {
            continue;
          }

          // 检查这条消息是否有待处理的 HITL 确认
          const hasPendingConfirmation = message.parts.some(
            part =>
              isToolUIPart(part) &&
              getToolName(part) === "bash" &&
              part.state === "output-available" &&
              (part.output === APPROVAL.YES || part.output === APPROVAL.NO)
          );

          if (!hasPendingConfirmation) {
            continue;
          }

          // 处理这条消息中的工具确认
          const processedParts = await Promise.all(
            message.parts.map(async part => {
              // 只处理工具 UI 部分
              if (!isToolUIPart(part)) {
                return part;
              }

              const toolName = getToolName(part);
              const toolCallId = part.toolCallId;

              // 只处理 bash 工具的确认
              if (toolName !== "bash" || part.state !== "output-available") {
                return part;
              }

              // 防止重复处理同一个 toolCallId
              if (processedToolCallIds.has(toolCallId)) {
                return part;
              }

              let result: string;

              // 检查用户的确认决策
              if (part.output === APPROVAL.YES) {
                // 用户确认 - 执行命令
                processedToolCallIds.add(toolCallId);
                console.log(`🔧 HITL: 用户确认执行 bash 命令 (toolCallId: ${toolCallId})`);
                const input = part.input as { command?: string };
                const command = input?.command || "";
                result = await executeBashCommandLocally(command);
                console.log(`✅ HITL: bash 命令执行完成`);
              } else if (part.output === APPROVAL.NO) {
                // 用户拒绝
                processedToolCallIds.add(toolCallId);
                console.log(`❌ HITL: 用户拒绝执行 bash 命令 (toolCallId: ${toolCallId})`);
                result = "User denied execution of this command";
              } else {
                // 不是确认响应（已经是执行结果），保持原样
                return part;
              }

              // 🔧 发送执行结果到前端，更新 UI 显示
              writer.write({
                type: "tool-output-available",
                toolCallId,
                output: result,
              });

              // 返回更新后的 part（output 已更新为执行结果）
              return {
                ...part,
                output: result,
              };
            })
          );

          // 更新这条消息的 parts
          mutableMessages[i] = {
            ...message,
            parts: processedParts,
          };

          // 只处理最近一条有待确认的 assistant 消息
          break;
        }

        // 继续 AI 对话
        const textResult = streamText({
          model: dynamicRegistry.languageModel(chatModel),
          system: systemPrompt,
          messages: convertToModelMessages(mutableMessages),
          tools: filteredTools,
          providerOptions: {
            anthropic: { cacheControl: { type: "ephemeral" } },
          },
          // 🎯 传递中止信号，支持客户端停止生成
          abortSignal: req.signal,
          stopWhen: stepCountIs(maxSteps || 30),
<<<<<<< HEAD
          onStepFinish: async ({ finishReason, usage, toolCalls, toolResults }) => {
=======
          onAbort: async ({ steps }) => {
            console.log(`⏹️ Stream被客户端中止 | 已完成步数: ${steps.length}`);
            // 清理沙箱资源
            await cleanupSandboxIfNeeded(sandboxId, new Error("User aborted"), "Stream aborted");
          },
          onStepFinish: async ({ finishReason, usage, toolCalls }) => {
>>>>>>> 128d38a3
            const toolInfo = toolCalls?.length
              ? ` | tools: [${toolCalls.map(t => t.toolName).join(", ")}]`
              : "";
            console.log(
              `📊 Step finish=${finishReason}${toolInfo} | tokens: ${usage?.totalTokens || 0}`
            );

            // 📊 Record events for read-type tools
            const ctx = recruitmentContext.getContext();
            if (ctx && toolCalls && toolResults) {
              processStepToolResults(ctx, toolCalls, toolResults);
            }
          },
          onFinish: async ({ usage, finishReason, steps }) => {
            // 区分正常完成和被中止（中止时 finishReason 为 unknown 或 other）
            const isAborted = finishReason === "unknown" || finishReason === "other";
            if (isAborted) {
              console.log(
                `\n⏹️ Stream被中止 | 原因: ${finishReason} | 总步数: ${steps.length} | 总tokens: ${usage?.totalTokens || 0}`
              );
            } else {
              console.log(
                `\n🏁 Stream完成 | 原因: ${finishReason} | 总步数: ${steps.length} | 总tokens: ${usage?.totalTokens || 0}`
              );
            }
            // 打印每步摘要
            if (steps.length > 0) {
              console.log("📋 步骤摘要:");
              steps.forEach((step, i) => {
                const tools = step.toolCalls?.map(t => t.toolName).join(", ") || "无";
                console.log(`   ${i + 1}. ${step.finishReason} | tools: ${tools}`);
              });
            }
          },
          onError: async error => {
            console.error("Stream generation error:", error);

            // 记录详细错误信息
            if (error && typeof error === "object") {
              const errorObj = error as Record<string, unknown>;
              console.error("Error details:", {
                name: errorObj.name,
                message: errorObj.message,
                type: errorObj.type,
                statusCode: errorObj.statusCode,
                cause: errorObj.cause,
                stack: errorObj.stack,
              });
            }

            // 清理沙箱
            await cleanupSandboxIfNeeded(sandboxId, error, "Stream generation");
          },
        });

        // 合并 streamText 的结果到 UI 消息流
        // 重要: 传递 originalMessages 防止重复的 assistant 消息
        writer.merge(
          textResult.toUIMessageStream({
            originalMessages: mutableMessages,
          })
        );
      },
      originalMessages: processedMessages,
      onError: error => handleStreamError(error),
    });

    // 创建响应流
    return createUIMessageStreamResponse({ stream });
  } catch (error) {
    console.error("Chat API error:", error);

    // 清理沙箱
    await cleanupSandboxIfNeeded(sandboxId, error, "Chat API");

    return new Response(JSON.stringify({ error: "Internal Server Error" }), {
      status: 500,
      headers: { "Content-Type": "application/json" },
    });
  }
  });
}<|MERGE_RESOLUTION|>--- conflicted
+++ resolved
@@ -155,283 +155,279 @@
       // 使用动态registry
       const dynamicRegistry = getDynamicRegistry(providerConfigs);
 
-    console.log(`[CHAT API] 使用模型: ${chatModel}`);
-
-    // 🎯 获取系统提示词 - 根据activeSystemPrompt选择
-    let systemPrompt: string;
-    const promptType = activeSystemPrompt || "bossZhipinSystemPrompt";
-
-    if (systemPrompts && systemPrompts[promptType]) {
+      console.log(`[CHAT API] 使用模型: ${chatModel}`);
+
+      // 🎯 获取系统提示词 - 根据activeSystemPrompt选择
+      let systemPrompt: string;
+      const promptType = activeSystemPrompt || "bossZhipinSystemPrompt";
+
+      if (systemPrompts && systemPrompts[promptType]) {
+        console.log(
+          `✅ 使用客户端传入的${
+            promptType === "bossZhipinSystemPrompt"
+              ? "Boss直聘"
+              : promptType === "bossZhipinLocalSystemPrompt"
+                ? "Boss直聘(本地版)"
+                : "通用计算机"
+          }系统提示词`
+        );
+        systemPrompt = systemPrompts[promptType];
+      } else {
+        console.log(
+          `⚠️ 使用默认${
+            promptType === "bossZhipinSystemPrompt"
+              ? "Boss直聘"
+              : promptType === "bossZhipinLocalSystemPrompt"
+                ? "Boss直聘(本地版)"
+                : "通用计算机"
+          }系统提示词（降级模式）`
+        );
+        // 降级到默认提示词
+        if (promptType === "bossZhipinSystemPrompt") {
+          systemPrompt = await getBossZhipinSystemPrompt();
+        } else if (promptType === "bossZhipinLocalSystemPrompt") {
+          // 需要导入getBossZhipinLocalSystemPrompt
+          const { getBossZhipinLocalSystemPrompt } = await import(
+            "@/lib/loaders/system-prompts.loader"
+          );
+          systemPrompt = await getBossZhipinLocalSystemPrompt();
+        } else {
+          // 需要导入getGeneralComputerSystemPrompt
+          const { getGeneralComputerSystemPrompt } = await import(
+            "@/lib/loaders/system-prompts.loader"
+          );
+          systemPrompt = await getGeneralComputerSystemPrompt();
+        }
+      }
+
+      // 🎯 对历史消息应用智能Token优化 (10K tokens阈值)
+      const processedMessages = await prunedMessages(messages, {
+        maxOutputTokens: 15000, // 硬限制：15K tokens
+        targetTokens: 8000, // 目标：8K tokens时开始优化
+        preserveRecentMessages: 2, // 保护最近2条消息
+      });
+
+      // 估算消息大小并记录优化效果
+      const originalSize = JSON.stringify(messages).length;
+      const processedSize = JSON.stringify(processedMessages).length;
+      const savedPercent = (((originalSize - processedSize) / originalSize) * 100).toFixed(2);
+
       console.log(
-        `✅ 使用客户端传入的${
-          promptType === "bossZhipinSystemPrompt"
-            ? "Boss直聘"
-            : promptType === "bossZhipinLocalSystemPrompt"
-              ? "Boss直聘(本地版)"
-              : "通用计算机"
-        }系统提示词`
+        `📊 消息优化: ${(originalSize / 1024).toFixed(2)}KB -> ${(processedSize / 1024).toFixed(
+          2
+        )}KB (节省 ${savedPercent}%) | 消息数: ${messages.length} -> ${processedMessages.length}`
       );
-      systemPrompt = systemPrompts[promptType];
-    } else {
-      console.log(
-        `⚠️ 使用默认${
-          promptType === "bossZhipinSystemPrompt"
-            ? "Boss直聘"
-            : promptType === "bossZhipinLocalSystemPrompt"
-              ? "Boss直聘(本地版)"
-              : "通用计算机"
-        }系统提示词（降级模式）`
+
+      // 使用新的工具注册表系统创建和过滤工具
+      const filteredTools = createAndFilterTools(
+        {
+          sandboxId,
+          preferredBrand,
+          brandPriorityStrategy,
+          modelConfig,
+          configData,
+          replyPrompts,
+          dulidayToken,
+          defaultWechatId,
+        },
+        promptType
       );
-      // 降级到默认提示词
-      if (promptType === "bossZhipinSystemPrompt") {
-        systemPrompt = await getBossZhipinSystemPrompt();
-      } else if (promptType === "bossZhipinLocalSystemPrompt") {
-        // 需要导入getBossZhipinLocalSystemPrompt
-        const { getBossZhipinLocalSystemPrompt } = await import(
-          "@/lib/loaders/system-prompts.loader"
-        );
-        systemPrompt = await getBossZhipinLocalSystemPrompt();
-      } else {
-        // 需要导入getGeneralComputerSystemPrompt
-        const { getGeneralComputerSystemPrompt } = await import(
-          "@/lib/loaders/system-prompts.loader"
-        );
-        systemPrompt = await getGeneralComputerSystemPrompt();
-      }
-    }
-
-    // 🎯 对历史消息应用智能Token优化 (10K tokens阈值)
-    const processedMessages = await prunedMessages(messages, {
-      maxOutputTokens: 15000, // 硬限制：15K tokens
-      targetTokens: 8000, // 目标：8K tokens时开始优化
-      preserveRecentMessages: 2, // 保护最近2条消息
-    });
-
-    // 估算消息大小并记录优化效果
-    const originalSize = JSON.stringify(messages).length;
-    const processedSize = JSON.stringify(processedMessages).length;
-    const savedPercent = (((originalSize - processedSize) / originalSize) * 100).toFixed(2);
-
-    console.log(
-      `📊 消息优化: ${(originalSize / 1024).toFixed(2)}KB -> ${(processedSize / 1024).toFixed(
-        2
-      )}KB (节省 ${savedPercent}%) | 消息数: ${messages.length} -> ${processedMessages.length}`
-    );
-
-    // 使用新的工具注册表系统创建和过滤工具
-    const filteredTools = createAndFilterTools(
-      {
-        sandboxId,
-        preferredBrand,
-        brandPriorityStrategy,
-        modelConfig,
-        configData,
-        replyPrompts,
-        dulidayToken,
-        defaultWechatId,
-      },
-      promptType
-    );
-
-    // 创建 UI 消息流 - 支持 HITL
-    const stream = createUIMessageStream({
-      execute: async ({ writer }) => {
-        // 复制消息以便修改
-        const mutableMessages = [...processedMessages] as UIMessage[];
-
-        // 🔧 HITL: 处理工具确认
-        // 只处理最后一条 assistant 消息中的待确认工具
-        // 使用 Set 追踪已处理的 toolCallId，防止重复处理
-        const processedToolCallIds = new Set<string>();
-
-        // 从后往前找最后一条 assistant 消息
-        for (let i = mutableMessages.length - 1; i >= 0; i--) {
-          const message = mutableMessages[i];
-          if (message.role !== "assistant" || !message.parts || !Array.isArray(message.parts)) {
-            continue;
+
+      // 创建 UI 消息流 - 支持 HITL
+      const stream = createUIMessageStream({
+        execute: async ({ writer }) => {
+          // 复制消息以便修改
+          const mutableMessages = [...processedMessages] as UIMessage[];
+
+          // 🔧 HITL: 处理工具确认
+          // 只处理最后一条 assistant 消息中的待确认工具
+          // 使用 Set 追踪已处理的 toolCallId，防止重复处理
+          const processedToolCallIds = new Set<string>();
+
+          // 从后往前找最后一条 assistant 消息
+          for (let i = mutableMessages.length - 1; i >= 0; i--) {
+            const message = mutableMessages[i];
+            if (message.role !== "assistant" || !message.parts || !Array.isArray(message.parts)) {
+              continue;
+            }
+
+            // 检查这条消息是否有待处理的 HITL 确认
+            const hasPendingConfirmation = message.parts.some(
+              part =>
+                isToolUIPart(part) &&
+                getToolName(part) === "bash" &&
+                part.state === "output-available" &&
+                (part.output === APPROVAL.YES || part.output === APPROVAL.NO)
+            );
+
+            if (!hasPendingConfirmation) {
+              continue;
+            }
+
+            // 处理这条消息中的工具确认
+            const processedParts = await Promise.all(
+              message.parts.map(async part => {
+                // 只处理工具 UI 部分
+                if (!isToolUIPart(part)) {
+                  return part;
+                }
+
+                const toolName = getToolName(part);
+                const toolCallId = part.toolCallId;
+
+                // 只处理 bash 工具的确认
+                if (toolName !== "bash" || part.state !== "output-available") {
+                  return part;
+                }
+
+                // 防止重复处理同一个 toolCallId
+                if (processedToolCallIds.has(toolCallId)) {
+                  return part;
+                }
+
+                let result: string;
+
+                // 检查用户的确认决策
+                if (part.output === APPROVAL.YES) {
+                  // 用户确认 - 执行命令
+                  processedToolCallIds.add(toolCallId);
+                  console.log(`🔧 HITL: 用户确认执行 bash 命令 (toolCallId: ${toolCallId})`);
+                  const input = part.input as { command?: string };
+                  const command = input?.command || "";
+                  result = await executeBashCommandLocally(command);
+                  console.log(`✅ HITL: bash 命令执行完成`);
+                } else if (part.output === APPROVAL.NO) {
+                  // 用户拒绝
+                  processedToolCallIds.add(toolCallId);
+                  console.log(`❌ HITL: 用户拒绝执行 bash 命令 (toolCallId: ${toolCallId})`);
+                  result = "User denied execution of this command";
+                } else {
+                  // 不是确认响应（已经是执行结果），保持原样
+                  return part;
+                }
+
+                // 🔧 发送执行结果到前端，更新 UI 显示
+                writer.write({
+                  type: "tool-output-available",
+                  toolCallId,
+                  output: result,
+                });
+
+                // 返回更新后的 part（output 已更新为执行结果）
+                return {
+                  ...part,
+                  output: result,
+                };
+              })
+            );
+
+            // 更新这条消息的 parts
+            mutableMessages[i] = {
+              ...message,
+              parts: processedParts,
+            };
+
+            // 只处理最近一条有待确认的 assistant 消息
+            break;
           }
 
-          // 检查这条消息是否有待处理的 HITL 确认
-          const hasPendingConfirmation = message.parts.some(
-            part =>
-              isToolUIPart(part) &&
-              getToolName(part) === "bash" &&
-              part.state === "output-available" &&
-              (part.output === APPROVAL.YES || part.output === APPROVAL.NO)
-          );
-
-          if (!hasPendingConfirmation) {
-            continue;
-          }
-
-          // 处理这条消息中的工具确认
-          const processedParts = await Promise.all(
-            message.parts.map(async part => {
-              // 只处理工具 UI 部分
-              if (!isToolUIPart(part)) {
-                return part;
+          // 继续 AI 对话
+          const textResult = streamText({
+            model: dynamicRegistry.languageModel(chatModel),
+            system: systemPrompt,
+            messages: convertToModelMessages(mutableMessages),
+            tools: filteredTools,
+            providerOptions: {
+              anthropic: { cacheControl: { type: "ephemeral" } },
+            },
+            // 🎯 传递中止信号，支持客户端停止生成
+            abortSignal: req.signal,
+            stopWhen: stepCountIs(maxSteps || 30),
+            onAbort: async ({ steps }) => {
+              console.log(`⏹️ Stream被客户端中止 | 已完成步数: ${steps.length}`);
+              // 清理沙箱资源
+              await cleanupSandboxIfNeeded(sandboxId, new Error("User aborted"), "Stream aborted");
+            },
+            onStepFinish: async ({ finishReason, usage, toolCalls, toolResults }) => {
+              const toolInfo = toolCalls?.length
+                ? ` | tools: [${toolCalls.map(t => t.toolName).join(", ")}]`
+                : "";
+              console.log(
+                `📊 Step finish=${finishReason}${toolInfo} | tokens: ${usage?.totalTokens || 0}`
+              );
+
+              // 📊 Record events for read-type tools
+              const ctx = recruitmentContext.getContext();
+              if (ctx && toolCalls && toolResults) {
+                processStepToolResults(ctx, toolCalls, toolResults);
               }
-
-              const toolName = getToolName(part);
-              const toolCallId = part.toolCallId;
-
-              // 只处理 bash 工具的确认
-              if (toolName !== "bash" || part.state !== "output-available") {
-                return part;
+            },
+            onFinish: async ({ usage, finishReason, steps }) => {
+              // 区分正常完成和被中止（中止时 finishReason 为 unknown 或 other）
+              const isAborted = finishReason === "unknown" || finishReason === "other";
+              if (isAborted) {
+                console.log(
+                  `\n⏹️ Stream被中止 | 原因: ${finishReason} | 总步数: ${steps.length} | 总tokens: ${usage?.totalTokens || 0}`
+                );
+              } else {
+                console.log(
+                  `\n🏁 Stream完成 | 原因: ${finishReason} | 总步数: ${steps.length} | 总tokens: ${usage?.totalTokens || 0}`
+                );
               }
-
-              // 防止重复处理同一个 toolCallId
-              if (processedToolCallIds.has(toolCallId)) {
-                return part;
+              // 打印每步摘要
+              if (steps.length > 0) {
+                console.log("📋 步骤摘要:");
+                steps.forEach((step, i) => {
+                  const tools = step.toolCalls?.map(t => t.toolName).join(", ") || "无";
+                  console.log(`   ${i + 1}. ${step.finishReason} | tools: ${tools}`);
+                });
               }
-
-              let result: string;
-
-              // 检查用户的确认决策
-              if (part.output === APPROVAL.YES) {
-                // 用户确认 - 执行命令
-                processedToolCallIds.add(toolCallId);
-                console.log(`🔧 HITL: 用户确认执行 bash 命令 (toolCallId: ${toolCallId})`);
-                const input = part.input as { command?: string };
-                const command = input?.command || "";
-                result = await executeBashCommandLocally(command);
-                console.log(`✅ HITL: bash 命令执行完成`);
-              } else if (part.output === APPROVAL.NO) {
-                // 用户拒绝
-                processedToolCallIds.add(toolCallId);
-                console.log(`❌ HITL: 用户拒绝执行 bash 命令 (toolCallId: ${toolCallId})`);
-                result = "User denied execution of this command";
-              } else {
-                // 不是确认响应（已经是执行结果），保持原样
-                return part;
+            },
+            onError: async error => {
+              console.error("Stream generation error:", error);
+
+              // 记录详细错误信息
+              if (error && typeof error === "object") {
+                const errorObj = error as Record<string, unknown>;
+                console.error("Error details:", {
+                  name: errorObj.name,
+                  message: errorObj.message,
+                  type: errorObj.type,
+                  statusCode: errorObj.statusCode,
+                  cause: errorObj.cause,
+                  stack: errorObj.stack,
+                });
               }
 
-              // 🔧 发送执行结果到前端，更新 UI 显示
-              writer.write({
-                type: "tool-output-available",
-                toolCallId,
-                output: result,
-              });
-
-              // 返回更新后的 part（output 已更新为执行结果）
-              return {
-                ...part,
-                output: result,
-              };
+              // 清理沙箱
+              await cleanupSandboxIfNeeded(sandboxId, error, "Stream generation");
+            },
+          });
+
+          // 合并 streamText 的结果到 UI 消息流
+          // 重要: 传递 originalMessages 防止重复的 assistant 消息
+          writer.merge(
+            textResult.toUIMessageStream({
+              originalMessages: mutableMessages,
             })
           );
-
-          // 更新这条消息的 parts
-          mutableMessages[i] = {
-            ...message,
-            parts: processedParts,
-          };
-
-          // 只处理最近一条有待确认的 assistant 消息
-          break;
-        }
-
-        // 继续 AI 对话
-        const textResult = streamText({
-          model: dynamicRegistry.languageModel(chatModel),
-          system: systemPrompt,
-          messages: convertToModelMessages(mutableMessages),
-          tools: filteredTools,
-          providerOptions: {
-            anthropic: { cacheControl: { type: "ephemeral" } },
-          },
-          // 🎯 传递中止信号，支持客户端停止生成
-          abortSignal: req.signal,
-          stopWhen: stepCountIs(maxSteps || 30),
-<<<<<<< HEAD
-          onStepFinish: async ({ finishReason, usage, toolCalls, toolResults }) => {
-=======
-          onAbort: async ({ steps }) => {
-            console.log(`⏹️ Stream被客户端中止 | 已完成步数: ${steps.length}`);
-            // 清理沙箱资源
-            await cleanupSandboxIfNeeded(sandboxId, new Error("User aborted"), "Stream aborted");
-          },
-          onStepFinish: async ({ finishReason, usage, toolCalls }) => {
->>>>>>> 128d38a3
-            const toolInfo = toolCalls?.length
-              ? ` | tools: [${toolCalls.map(t => t.toolName).join(", ")}]`
-              : "";
-            console.log(
-              `📊 Step finish=${finishReason}${toolInfo} | tokens: ${usage?.totalTokens || 0}`
-            );
-
-            // 📊 Record events for read-type tools
-            const ctx = recruitmentContext.getContext();
-            if (ctx && toolCalls && toolResults) {
-              processStepToolResults(ctx, toolCalls, toolResults);
-            }
-          },
-          onFinish: async ({ usage, finishReason, steps }) => {
-            // 区分正常完成和被中止（中止时 finishReason 为 unknown 或 other）
-            const isAborted = finishReason === "unknown" || finishReason === "other";
-            if (isAborted) {
-              console.log(
-                `\n⏹️ Stream被中止 | 原因: ${finishReason} | 总步数: ${steps.length} | 总tokens: ${usage?.totalTokens || 0}`
-              );
-            } else {
-              console.log(
-                `\n🏁 Stream完成 | 原因: ${finishReason} | 总步数: ${steps.length} | 总tokens: ${usage?.totalTokens || 0}`
-              );
-            }
-            // 打印每步摘要
-            if (steps.length > 0) {
-              console.log("📋 步骤摘要:");
-              steps.forEach((step, i) => {
-                const tools = step.toolCalls?.map(t => t.toolName).join(", ") || "无";
-                console.log(`   ${i + 1}. ${step.finishReason} | tools: ${tools}`);
-              });
-            }
-          },
-          onError: async error => {
-            console.error("Stream generation error:", error);
-
-            // 记录详细错误信息
-            if (error && typeof error === "object") {
-              const errorObj = error as Record<string, unknown>;
-              console.error("Error details:", {
-                name: errorObj.name,
-                message: errorObj.message,
-                type: errorObj.type,
-                statusCode: errorObj.statusCode,
-                cause: errorObj.cause,
-                stack: errorObj.stack,
-              });
-            }
-
-            // 清理沙箱
-            await cleanupSandboxIfNeeded(sandboxId, error, "Stream generation");
-          },
-        });
-
-        // 合并 streamText 的结果到 UI 消息流
-        // 重要: 传递 originalMessages 防止重复的 assistant 消息
-        writer.merge(
-          textResult.toUIMessageStream({
-            originalMessages: mutableMessages,
-          })
-        );
-      },
-      originalMessages: processedMessages,
-      onError: error => handleStreamError(error),
-    });
-
-    // 创建响应流
-    return createUIMessageStreamResponse({ stream });
-  } catch (error) {
-    console.error("Chat API error:", error);
-
-    // 清理沙箱
-    await cleanupSandboxIfNeeded(sandboxId, error, "Chat API");
-
-    return new Response(JSON.stringify({ error: "Internal Server Error" }), {
-      status: 500,
-      headers: { "Content-Type": "application/json" },
-    });
-  }
+        },
+        originalMessages: processedMessages,
+        onError: error => handleStreamError(error),
+      });
+
+      // 创建响应流
+      return createUIMessageStreamResponse({ stream });
+    } catch (error) {
+      console.error("Chat API error:", error);
+
+      // 清理沙箱
+      await cleanupSandboxIfNeeded(sandboxId, error, "Chat API");
+
+      return new Response(JSON.stringify({ error: "Internal Server Error" }), {
+        status: 500,
+        headers: { "Content-Type": "application/json" },
+      });
+    }
   });
 }